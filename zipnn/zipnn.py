--- conflicted
+++ resolved
@@ -179,13 +179,8 @@
         self.lossy_compressed_factor = lossy_compressed_factor
 
         self.compression_chunk = compression_chunk
-<<<<<<< HEAD
         self.is_streaming = is_streaming
         self.streaming_chunk_kb = streaming_chunk_kb
-=======
-        self.streaming_chunk_kb=streaming_chunk_kb # how wasnt this here
-        self.is_streaming = is_streaming
->>>>>>> d4e9e2f4
 
         self.input_file = input_file
         self.compressed_file = compressed_file
@@ -363,17 +358,10 @@
         #        self._header[10] = self.lossy_compressed_type
         #        self._header[11] = self.lossy_compressed_factor
         #        self._header[12] = self._lossy_is_int
-<<<<<<< HEAD
         if self.is_streaming:  # MSB is streaming, unsigned & is stremaing
             self._header[13] = 128 + int(math.log(self.streaming_chunk_kb, 2))
         else:
             self._header[13] = 0
-=======
-        if(self.is_streaming): # MSB is streaming, unsigned & is stremaing
-            self._header[13] = 128 + int(math.log(self.streaming_chunk_kb, 2))
-        else:
-            self._header[13]=0
->>>>>>> d4e9e2f4
         self._header[14] = int(math.log(self.compression_chunk, 2))
         #        self._header[15] = dtype
 
@@ -405,21 +393,12 @@
         self.lossy_compressed_type = int(header[10])
         self.lossy_compressed_factor = int(header[11])
         self._lossy_is_int = int(header[12])
-<<<<<<< HEAD
         streaming_vals = int(header[13])
         if streaming_vals > 127:
             self.is_streaming = 1
             self.streaming_chunk_kb = 2 ** (128 - streaming_vals)
         else:
             self.is_streaming = 0
-=======
-        streaming_vals=int(header[13])
-        if(streaming_vals>127):
-            self.is_streaming=1
-            self.streaming_chunk_kb=2**(128-streaming_vals)
-        else:
-            self.is_streaming=0
->>>>>>> d4e9e2f4
         self.compression_chunk = 2 ** header[14]
         self.dtype = int(header[15])
         self.original_len = int.from_bytes(header[16:24], byteorder="little")
@@ -468,47 +447,27 @@
         in the format chosen in the ZipNN class instance configuration.
         """
 
-<<<<<<< HEAD
         if self.is_streaming:
             mv_data = memoryview(data)
             CHUNK_SIZE = self.streaming_chunk_kb
-=======
-        if(self.is_streaming and self.input_format!="torch"):
-            mv_data=memoryview(data)
-            CHUNK_SIZE = self.streaming_chunk_kb
             
->>>>>>> d4e9e2f4
             # Compression into bytearray
             compressed_buffer = bytearray()
             remaining_bytes = len(data)
             offset = 0
 
             while remaining_bytes > 0:
-<<<<<<< HEAD
                 chunk_size = min(CHUNK_SIZE, remaining_bytes)
                 chunk = mv_data[offset : offset + chunk_size]
-=======
-                rnd=rnd+1
-                chunk_size = min(CHUNK_SIZE, remaining_bytes)
-                chunk = mv_data[offset:offset + chunk_size]
->>>>>>> d4e9e2f4
                 compressed_chunk = self.compress_torch_numpy_byte(chunk, lossy_compressed_type, lossy_compressed_factor)
                 if compressed_chunk:
                     compressed_buffer.extend(compressed_chunk)
                 offset += chunk_size
                 remaining_bytes -= chunk_size
             return compressed_buffer
-<<<<<<< HEAD
-
         else:
             #        if self.delta_compressed_type is not None:
             #            return self.compress_delta(data, delta_second_data, lossy_compressed_type, lossy_compressed_factor)
-=======
-            
-        else:
-        #        if self.delta_compressed_type is not None:
-        #            return self.compress_delta(data, delta_second_data, lossy_compressed_type, lossy_compressed_factor)
->>>>>>> d4e9e2f4
             return self.compress_torch_numpy_byte(data, lossy_compressed_type, lossy_compressed_factor)
 
     def compress_method(self, data: bytes):
@@ -863,22 +822,14 @@
         Returns the output of decompress_bin or decompress_read_file (depends on the type of the data compressed),
         which will be the compressed file, in the format chosen in the ZipNN class instance configuration.
         """
-<<<<<<< HEAD
         mv_data = memoryview(data)
         comp_chunk_size = mv_data[13]  # 0 if no streaming > 127
         if comp_chunk_size > 127:
-=======
-
-        mv_data=memoryview(data)
-        comp_chunk_size=mv_data[13] #0 if no streaming > 127
-        if(comp_chunk_size>127 and self.input_format!="torch"):
->>>>>>> d4e9e2f4
             decompressed_buffer = bytearray()
             offset = 0
             compressed_length = len(data)
 
             while offset < compressed_length:
-<<<<<<< HEAD
                 header = mv_data[offset : offset + 32]
                 mid_chunk_len = int.from_bytes(header[24:32], byteorder="little") - 32
                 chunk = mv_data[offset : offset + mid_chunk_len + 32]
@@ -888,19 +839,6 @@
                 offset += mid_chunk_len + 32
             return decompressed_buffer
         return self.decompress_bin(data)
-=======
-                header = mv_data[offset:offset + 20]  
-                mid_chunk_len = int.from_bytes(header[16:20], byteorder="little") - 20  
-                chunk = mv_data[offset:offset + mid_chunk_len+20] 
-                decompressed_chunk = self.decompress_bin(chunk)
-                print(len(decompressed_chunk))
-                if decompressed_chunk:
-                    decompressed_buffer.extend(decompressed_chunk)
-                offset += mid_chunk_len+20
-            return decompressed_buffer
-        else:
-            return self.decompress_bin(data)
->>>>>>> d4e9e2f4
 
     def decompress_method(self, data):
         """
