--- conflicted
+++ resolved
@@ -723,7 +723,6 @@
                 self.check_th_after_percent,
                 self.threads,
             )
-<<<<<<< HEAD
             #
             #ba_decom = zipnn_core.combine_dtype(
             #    ba_comp[len(python_header):],
@@ -737,20 +736,6 @@
             #print("Are the original and decompressed byte strings the same [BYTE]? ", ba_decom[:32] == ba_saved[:32])
             #print(f"ratio: {len(ba_comp)/len(ba_saved)}")
             #
-=======
-            ba_decom = zipnn_core.combine_dtype(
-                ba_comp[len(python_header):],
-                num_buf,
-                bit_reorder,
-                byte_reorder,
-                self.compression_chunk,
-                len(ba),
-                self.threads,
-                )
-            print("Are the original and decompressed byte strings the same [BYTE]? ", ba_decom[0] == ba_saved[0])
-
-
->>>>>>> a2b92b43
             if is_print:
                 print("aggregate output bin ", time.time() - start_time)
         if is_print:
@@ -856,7 +841,6 @@
         start_time = time.time()
 
         if self.input_format == EnumFormat.TORCH.value:
-            print (data.dtype)
             if dtype_enum in (ZipNNDtypeEnum.FLOAT8_E4M3FN.code, ZipNNDtypeEnum.FLOAT8_E5M2):
                 data = data.view(torch.uint8)
             ba = memoryview(data.contiguous().view(-1).numpy()).cast("B")
@@ -1116,16 +1100,11 @@
             uint16 = 0
             uint32 = 0
             float8 = 0
-<<<<<<< HEAD
             if self.dtype in (ZipNNDtypeEnum.FLOAT8_E4M3FN.code, ZipNNDtypeEnum.FLOAT8_E5M2.code):
                 # NEW: FP8 handeling
                 groups = 1
                 float8 = 1
             elif self.dtype in (ZipNNDtypeEnum.FLOAT32.code, ZipNNDtypeEnum.FLOAT.code):
-=======
-            
-            if self.dtype in (ZipNNDtypeEnum.FLOAT32.code, ZipNNDtypeEnum.FLOAT.code):
->>>>>>> a2b92b43
                 groups = 4
                 float32 = 1
             elif self.dtype == ZipNNDtypeEnum.BFLOAT16.code:
@@ -1191,7 +1170,6 @@
                     array = array.reshape(self.shape_bytes)
                     tensor = torch.from_numpy(array)
                 elif float8:
-<<<<<<< HEAD
                     # NEW: FP8 handeling
                     array = np.frombuffer(ba_decom, dtype=np.uint8) 
                     new_shape = tuple(dim for dim in self.shape_bytes)
@@ -1201,16 +1179,6 @@
                         tensor = tensor.view(torch.float8_e5m2)
                     else:
                         tensor = tensor.view(torch.float8_e4m3fn)
-                    tensor = tensor.view(torch.float8_e4m3fn) # OR THE OTHER FLOAT8!
-=======
-                    array = np.frombuffer(ba_decom, dtype=np.uint8)
-                    array = array.reshape(self.shape_bytes)
-                    tensor = torch.from_numpy(array)
-                    if self.dtype == ZipNNDtypeEnum.FLOAT8_E4M3FN.code:
-                        tensor = tensor.view(torch.float8_e4m3fn)
-                    else:
-                        tensor = tensor.view(torch.float8_e5m2)
->>>>>>> a2b92b43
                 return tensor
 
             if self.input_format == EnumFormat.NUMPY.value:
